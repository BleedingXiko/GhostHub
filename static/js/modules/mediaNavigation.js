--- conflicted
+++ resolved
@@ -343,87 +343,7 @@
             if (!file || file.type === 'error') continue;
 
             let mediaElement;
-<<<<<<< HEAD
-            
-            // Check if we already have this element in the DOM
-            if (existingElements.has(i)) {
-                mediaElement = existingElements.get(i);
-                existingElements.delete(i); // Remove from map to mark as used
-                
-                // Update element properties as needed
-                if (i === index) {
-                    mediaElement.classList.add('active');
-                    mediaElement.style.transform = 'translateY(0)';
-                    
-                    // Ensure video is ready to play if it's the active element
-                    if (mediaElement.tagName === 'VIDEO') {
-                        // Store the current time and playing state before updating properties
-                        const wasPlaying = !mediaElement.paused;
-                        const currentTime = mediaElement.currentTime;
-                        
-                        // Update properties without resetting playback
-                        mediaElement.muted = false;
-                        mediaElement.loop = true;
-                        mediaElement.setAttribute('loop', 'true');
-                        
-                        // Only set autoplay if it wasn't already playing
-                        if (!wasPlaying) {
-                            mediaElement.autoplay = true;
-                            mediaElement.setAttribute('autoplay', 'true');
-                        }
-                        
-                        // Add a flag to prevent unnecessary reloads
-                        if (!mediaElement.hasAttribute('data-initialized')) {
-                            mediaElement.setAttribute('data-initialized', 'true');
-                            
-                            // Add event listeners to detect and prevent unexpected resets
-                            mediaElement.addEventListener('emptied', (e) => {
-                                console.warn('Video emptied event detected - preventing reset', e);
-                                // Try to restore playback if emptied unexpectedly
-                                if (currentTime > 0) {
-                                    mediaElement.currentTime = currentTime;
-                                    if (wasPlaying) mediaElement.play();
-                                }
-                            });
-                            
-                            // Prevent seeking issues
-                            mediaElement.addEventListener('seeking', () => {
-                                console.log(`Video seeking: ${mediaElement.currentTime}`);
-                            });
-                            
-                            mediaElement.addEventListener('seeked', () => {
-                                console.log(`Video seeked to: ${mediaElement.currentTime}`);
-                            });
-                        }
-                        
-                        // Restore playback state
-                        if (currentTime > 0) {
-                            mediaElement.currentTime = currentTime;
-                        }
-                        
-                        // Only attempt to play if it was playing before or is new
-                        if (wasPlaying || !mediaElement.hasAttribute('data-played-once')) {
-                            mediaElement.setAttribute('data-played-once', 'true');
-                            
-                            setTimeout(() => {
-                                // Attempt to play unmuted
-                                mediaElement.play().catch(e => {
-                                    console.warn("Autoplay failed, possibly due to browser restrictions. Trying muted autoplay...", e);
-                                    // Fallback: try playing muted if unmuted autoplay fails
-                                    mediaElement.muted = true;
-                                    mediaElement.play().catch(e2 => console.error("Muted autoplay also failed:", e2));
-                                });
-                            }, 50);
-                        }
-                    }
-                } else {
-                    mediaElement.classList.remove('active');
-                    // Position non-active elements appropriately
-                    if (i < index) {
-                        mediaElement.style.transform = 'translateY(-100%)';
-                    } else if (i > index) {
-                        mediaElement.style.transform = 'translateY(100%)';
-=======
+
             let useCache = false; // Flag to determine if we should use the cached element
 
             // Check if media is already in cache
@@ -443,29 +363,10 @@
                         //     mediaElement.autoplay = true;
                         //     mediaElement.setAttribute('autoplay', 'true');
                         // }
->>>>>>> d7801dc9
                     }
                 } else {
                      console.log(`Ignoring cached thumbnail image for video: ${file.name}`);
                 }
-<<<<<<< HEAD
-            } else {
-                // Element doesn't exist in DOM, create it
-                // Check if media is already in cache
-                if (hasInCache(file.url)) {
-                    mediaElement = getFromCache(file.url);
-                    // Ensure cached videos respect the unmuted state and have loop set
-                    if (mediaElement && mediaElement.tagName === 'VIDEO') {
-                        mediaElement.muted = false;
-                        mediaElement.loop = true;
-                        mediaElement.setAttribute('loop', 'true');
-                        // Set autoplay for active videos
-                        if (i === index) {
-                            mediaElement.autoplay = true;
-                            mediaElement.setAttribute('autoplay', 'true');
-                        }
-                    }
-=======
             }
 
             // If not using cache (or cache was ignored), create the element
@@ -476,7 +377,6 @@
                     mediaElement = createVideoElement(file, i === index);
                 } else if (file.type === 'image') {
                     mediaElement = createImageElement(file);
->>>>>>> d7801dc9
                 } else {
                     if (file.type === 'video') {
                         mediaElement = createVideoElement(file, i === index);
@@ -493,7 +393,6 @@
                     }
                 }
 
-<<<<<<< HEAD
                 if (mediaElement) {
                     mediaElement.className = 'tiktok-media';
                     mediaElement.setAttribute('data-index', i);
@@ -510,23 +409,7 @@
                     
                     // Autoplay current video
                     if (i === index && mediaElement.tagName === 'VIDEO') {
-=======
-            if (mediaElement) {
-                // Ensure both base class and specific class (if applicable) are present
-                if (!mediaElement.classList.contains('tiktok-media')) {
-                    mediaElement.classList.add('tiktok-media');
-                }
-                mediaElement.setAttribute('data-index', i);
-
-                // Position elements correctly
-                if (i === index) {
-                    mediaElement.classList.add('active');
-                    mediaElement.style.transform = 'translateY(0)';
-
-                    // Explicitly pause the initial active video right after adding to DOM
-                    // This aims to counteract any browser autoplay triggered by the initial link click
-                    if (mediaElement.tagName === 'VIDEO') {
->>>>>>> d7801dc9
+
                         setTimeout(() => {
                             if (mediaElement.parentNode) { // Check if still in DOM
                                 mediaElement.pause();
@@ -537,11 +420,6 @@
                     
                     tiktokContainer.appendChild(mediaElement);
                 }
-<<<<<<< HEAD
-=======
-
-                tiktokContainer.appendChild(mediaElement);
->>>>>>> d7801dc9
             }
         }
         
