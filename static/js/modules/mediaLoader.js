--- conflicted
+++ resolved
@@ -492,38 +492,64 @@
     let mediaElement;
     
     if (file.type === 'video') {
-<<<<<<< HEAD
+if (file.type === 'video') {
+    // If thumbnail exists, preload it and cache it
+    if (file.thumbnailUrl) {
+        console.log(`Preloading video thumbnail for: ${file.name}`);
+        mediaElement = new Image();
+        mediaElement.style.display = 'none';
+
+        if (nextItems.includes(file)) {
+            mediaElement.setAttribute('fetchpriority', 'high');
+        }
+
+        const loadTimeout = setTimeout(() => {
+            console.warn(`Thumbnail load timeout: ${file.name}`);
+            if (document.body.contains(mediaElement)) {
+                document.body.removeChild(mediaElement);
+            }
+            app.state.isPreloading = false;
+            setTimeout(preloadNextMedia, 0);
+        }, 5000);
+
+        mediaElement.onload = () => {
+            clearTimeout(loadTimeout);
+            console.log(`Thumbnail loaded: ${file.name}`);
+            addToCache(file.url, mediaElement);
+            app.state.isPreloading = false;
+            setTimeout(preloadNextMedia, 0);
+        };
+
+        mediaElement.onerror = () => {
+            clearTimeout(loadTimeout);
+            console.error(`Error preloading thumbnail: ${file.thumbnailUrl}`);
+            if (document.body.contains(mediaElement)) {
+                document.body.removeChild(mediaElement);
+            }
+            app.state.isPreloading = false;
+            setTimeout(preloadNextMedia, 0);
+        };
+
+        document.body.appendChild(mediaElement);
+        mediaElement.src = file.thumbnailUrl;
+
+    } else {
+        // No thumbnail, so fall back to preloading video metadata
+        console.log(`No thumbnail. Preloading video metadata for: ${file.name}`);
         mediaElement = document.createElement('video');
-        
-        // Set video attributes for faster loading
-        // Always use 'metadata' to reduce initial data usage
-        // Only use 'auto' for the immediate next video
         mediaElement.preload = isNextItem ? 'auto' : 'metadata';
         mediaElement.playsInline = true;
         mediaElement.setAttribute('playsinline', 'true');
         mediaElement.setAttribute('webkit-playsinline', 'true');
         mediaElement.setAttribute('controlsList', 'nodownload nofullscreen');
         mediaElement.disablePictureInPicture = true;
-        mediaElement.muted = true; // Muted for faster loading
+        mediaElement.muted = true;
         mediaElement.style.display = 'none';
-        
-        // Add fetch priority hint only for the next item
+
         if (isNextItem) {
             mediaElement.setAttribute('fetchpriority', 'high');
         }
-        
-        // Add error handling for videos
-        mediaElement.onerror = function() {
-            console.error(`Error preloading video: ${file.url}`);
-            if (document.body.contains(mediaElement)) {
-                document.body.removeChild(mediaElement);
-            }
-            app.state.isPreloading = false;
-            // Continue preloading immediately
-            setTimeout(preloadNextMedia, 0);
-        };
-        
-        // For videos, preload metadata for all, but only load data for next item
+
         const loadHandler = () => {
             console.log(`Video ${isNextItem ? 'data' : 'metadata'} loaded: ${file.name}`);
             addToCache(file.url, mediaElement);
@@ -531,194 +557,44 @@
                 document.body.removeChild(mediaElement);
             }
             app.state.isPreloading = false;
-            // Continue preloading immediately
             setTimeout(preloadNextMedia, 0);
         };
-        
-        // Use appropriate event based on preload strategy
-        if (isNextItem) {
-            mediaElement.addEventListener('loadeddata', loadHandler);
-        } else {
-            mediaElement.addEventListener('loadedmetadata', loadHandler);
-        }
-        
-        // Set a shorter timeout for faster recovery from stalled loading
+
         const loadTimeout = setTimeout(() => {
             console.warn(`Video load timeout: ${file.name}`);
             if (document.body.contains(mediaElement)) {
                 document.body.removeChild(mediaElement);
             }
             app.state.isPreloading = false;
-            // Continue preloading immediately
-            setTimeout(preloadNextMedia, 0);
-        }, 5000); // 5 second timeout
-        
-        // Clear timeout when appropriate event fires
-        if (isNextItem) {
-            mediaElement.addEventListener('loadeddata', () => clearTimeout(loadTimeout));
-        } else {
-            mediaElement.addEventListener('loadedmetadata', () => clearTimeout(loadTimeout));
-        }
-        
-        // Only buffer the immediate next video, and only if on a high-bandwidth connection
-        // But don't even add the event listener on low bandwidth to avoid any chance of buffering
-        if (isNextItem && !isLowMemory && navigator.connection && 
-            (navigator.connection.effectiveType === '4g' || navigator.connection.downlink > 1.5)) {
-            mediaElement.addEventListener('canplay', () => {
-                console.log(`Minimal buffering for next video: ${file.name}`);
-                // We don't actually play the video to buffer - just loading it is sufficient
-                // This significantly reduces bandwidth usage while still improving UX
-            });
-        }
-        
-        // Add stability improvements to prevent unexpected resets
-        mediaElement.addEventListener('abort', (e) => {
-            console.warn(`Video preload aborted: ${file.name}`, e);
-        });
-        
-        mediaElement.addEventListener('stalled', (e) => {
-            console.warn(`Video preload stalled: ${file.name}`, e);
-            // Don't try to auto-recover from stalled state, as this can cause resets
-        });
-        
-        // Add a suspend handler to properly handle network interruptions
-        mediaElement.addEventListener('suspend', () => {
-            console.log(`Video preload suspended: ${file.name}`);
-        });
-        
-        // Use a data URL for the poster to avoid an extra network request
+            setTimeout(preloadNextMedia, 0);
+        }, isNextItem ? 5000 : 3000);
+
+        const loadEvent = isNextItem ? 'loadeddata' : 'loadedmetadata';
+        mediaElement.addEventListener(loadEvent, loadHandler);
+        mediaElement.addEventListener(loadEvent, () => clearTimeout(loadTimeout));
+
+        mediaElement.onerror = () => {
+            console.error(`Error preloading video: ${file.url}`);
+            if (document.body.contains(mediaElement)) {
+                document.body.removeChild(mediaElement);
+            }
+            app.state.isPreloading = false;
+            setTimeout(preloadNextMedia, 0);
+        };
+
         mediaElement.poster = 'data:image/svg+xml;base64,PHN2ZyB3aWR0aD0iMTAwJSIgaGVpZ2h0PSIxMDAlIiB4bWxucz0iaHR0cDovL3d3dy53My5vcmcvMjAwMC9zdmciPjxyZWN0IHdpZHRoPSIxMDAlIiBoZWlnaHQ9IjEwMCUiIGZpbGw9IiMxYTFhM2EiLz48L3N2Zz4=';
-        
+
         document.body.appendChild(mediaElement);
-        
-        // Add source with type for better loading
+
         const source = document.createElement('source');
         source.src = file.url;
-        source.type = 'video/mp4'; // Assume MP4 for better browser compatibility
+        source.type = 'video/mp4';
         mediaElement.appendChild(source);
-        
-        // Force load
+
         mediaElement.load();
-=======
-        // If the file has a thumbnailUrl, preload the thumbnail image instead of the video metadata
-        if (file.thumbnailUrl) {
-            console.log(`Preloading video thumbnail for: ${file.name}`);
-            mediaElement = new Image();
-            mediaElement.style.display = 'none'; // Keep it hidden
-
-            // Add fetch priority hint for next items
-            if (nextItems.includes(file)) {
-                mediaElement.setAttribute('fetchpriority', 'high');
-            }
-
-            // Use a single onload handler with timeout clearing
-            const loadTimeout = setTimeout(() => {
-                console.warn(`Video thumbnail load timeout: ${file.name}`);
-                if (document.body.contains(mediaElement)) {
-                    document.body.removeChild(mediaElement);
-                }
-                app.state.isPreloading = false;
-                setTimeout(preloadNextMedia, 0); // Continue preloading
-            }, 5000); // 5 second timeout
-
-            mediaElement.onload = () => {
-                clearTimeout(loadTimeout); // Clear timeout on successful load
-                console.log(`Video thumbnail loaded: ${file.name}`);
-                // Store the thumbnail IMAGE in the cache using the VIDEO'S URL as the key
-                addToCache(file.url, mediaElement);
-                // No need to remove from body here, it's already display:none
-                // if (document.body.contains(mediaElement)) {
-                //     document.body.removeChild(mediaElement);
-                // }
-                app.state.isPreloading = false;
-                setTimeout(preloadNextMedia, 0); // Continue preloading
-            };
-
-            mediaElement.onerror = () => {
-                clearTimeout(loadTimeout); // Clear timeout on error
-                console.error(`Error preloading video thumbnail: ${file.thumbnailUrl}`);
-                if (document.body.contains(mediaElement)) {
-                    document.body.removeChild(mediaElement);
-                }
-                app.state.isPreloading = false;
-                setTimeout(preloadNextMedia, 0); // Continue preloading
-            };
-
-            document.body.appendChild(mediaElement); // Append to trigger load
-            mediaElement.src = file.thumbnailUrl; // Set src to start loading
-        } else {
-            // If no thumbnail URL, create a minimal video element that only loads metadata
-            console.log(`Preloading video metadata for: ${file.name} (no thumbnail)`);
-            mediaElement = document.createElement('video');
-
-            // Set video attributes for minimal loading
-            mediaElement.preload = 'metadata'; // Load only metadata
-            mediaElement.playsInline = true;
-            mediaElement.setAttribute('playsinline', 'true');
-            mediaElement.setAttribute('webkit-playsinline', 'true');
-            mediaElement.setAttribute('controlsList', 'nodownload nofullscreen');
-            mediaElement.disablePictureInPicture = true;
-            mediaElement.muted = true;
-            mediaElement.style.display = 'none';
-            
-            // Add fetch priority hint for next items
-            if (nextItems.includes(file)) {
-                mediaElement.setAttribute('fetchpriority', 'high');
-            }
-            
-            // Add error handling for videos
-            mediaElement.onerror = function() {
-                console.error(`Error preloading video: ${file.url}`);
-                if (document.body.contains(mediaElement)) {
-                    document.body.removeChild(mediaElement);
-                }
-                app.state.isPreloading = false;
-                // Continue preloading immediately
-                setTimeout(preloadNextMedia, 0);
-            };
-            
-            // For videos, only preload metadata
-            mediaElement.addEventListener('loadedmetadata', () => {
-                console.log(`Video metadata loaded: ${file.name}`);
-                addToCache(file.url, mediaElement);
-                if (document.body.contains(mediaElement)) {
-                    document.body.removeChild(mediaElement);
-                }
-                app.state.isPreloading = false;
-                // Continue preloading immediately
-                setTimeout(preloadNextMedia, 0);
-            });
-            
-            // Set a shorter timeout for faster recovery from stalled loading
-            const loadTimeout = setTimeout(() => {
-                console.warn(`Video metadata load timeout: ${file.name}`);
-                if (document.body.contains(mediaElement)) {
-                    document.body.removeChild(mediaElement);
-                }
-                app.state.isPreloading = false;
-                // Continue preloading immediately
-                setTimeout(preloadNextMedia, 0);
-            }, 3000); // Reduced from 5s to 3s
-            
-            mediaElement.addEventListener('loadedmetadata', () => {
-                clearTimeout(loadTimeout);
-            });
-            
-            // Use a data URL for the poster to avoid an extra network request
-            mediaElement.poster = 'data:image/svg+xml;base64,PHN2ZyB3aWR0aD0iMTAwJSIgaGVpZ2h0PSIxMDAlIiB4bWxucz0iaHR0cDovL3d3dy53My5vcmcvMjAwMC9zdmciPjxyZWN0IHdpZHRoPSIxMDAlIiBoZWlnaHQ9IjEwMCUiIGZpbGw9IiMxYTFhM2EiLz48L3N2Zz4=';
-            
-            document.body.appendChild(mediaElement);
-            
-            // Add source with type for better loading
-            const source = document.createElement('source');
-            source.src = file.url;
-            source.type = 'video/mp4'; // Assume MP4 for better browser compatibility
-            mediaElement.appendChild(source);
-            
-            // Force load metadata only
-            mediaElement.load();
-        }
->>>>>>> d7801dc9
+    }
+}
+
     } else if (file.type === 'image') {
         mediaElement = new Image();
         mediaElement.style.display = 'none';
@@ -806,11 +682,7 @@
  */
 function optimizeVideoElement(videoElement) {
     // Set video attributes for faster loading
-<<<<<<< HEAD
     videoElement.preload = 'metadata'; // Changed from 'auto'
-=======
-    videoElement.preload = 'metadata';
->>>>>>> d7801dc9
     videoElement.playsInline = true;
     videoElement.setAttribute('playsinline', 'true');
     videoElement.setAttribute('webkit-playsinline', 'true');
